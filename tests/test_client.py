import pytest

from livy.client import LivyClient
from livy.models import Session, SessionKind, Statement, StatementKind, Batch, BatchLog


MOCK_SESSION_JSON = {"mock": "session"}
MOCK_SESSION_ID = 5
MOCK_STATEMENT_JSON = {"mock": "statement"}
MOCK_STATEMENT_ID = 12
MOCK_CODE = "mock code"
MOCK_PROXY_USER = "proxy-user"
MOCK_SPARK_CONF = {"spark.master": "yarn", "spark.submit.deployMode": "client"}
MOCK_JARS = ["mock1.jar", "mock2.jar"]
MOCK_PY_FILES = ["mock1.py", "mock2.py"]
MOCK_FILES = ["mockfile1.txt", "mockfile2.txt"]
MOCK_DRIVER_MEMORY = "512m"
MOCK_DRIVER_CORES = 2
MOCK_EXECUTOR_MEMORY = "1024m"
MOCK_EXECUTOR_CORES = 4
MOCK_NUM_EXECUTORS = 6
MOCK_ARCHIVES = ["mock1.tar.gz", "mock2.tar.gz"]
MOCK_QUEUE = "mock-queue"
MOCK_NAME = "mock-session-name"
MOCK_BATCH_JSON = {"mock": "batch"}
MOCK_BATCH_FILE = "/opt/app/app.jar"
MOCK_BATCH_CLASSNAME = "com.example.application"
MOCK_BATCH_ARGS = ["--arg1=1", "--arg2=2"]
MOCK_BATCH_ID = 2398
MOCK_BATCH_LOG_JSON = {"mock": "batch_log"}
<<<<<<< HEAD
=======


@pytest.mark.parametrize("verify", [True, False, "my/ca/bundle"])
def test_verify(requests_mock, mocker, verify):
    requests_mock.get("http://example.com/sessions", json={"sessions": []})
    mocker.patch.object(Session, "from_json")

    client = LivyClient("http://example.com", verify=verify)
    client.list_sessions()

    [request] = requests_mock.request_history
    assert request.verify is verify
>>>>>>> d4c8e863


def test_list_sessions(requests_mock, mocker):
    requests_mock.get(
        "http://example.com/sessions", json={"sessions": [MOCK_SESSION_JSON]}
    )
    mocker.patch.object(Session, "from_json")

    client = LivyClient("http://example.com")
    sessions = client.list_sessions()

    assert sessions == [Session.from_json.return_value]
    Session.from_json.assert_called_once_with(MOCK_SESSION_JSON)


def test_get_session(requests_mock, mocker):
    requests_mock.get(
        f"http://example.com/sessions/{MOCK_SESSION_ID}",
        json=MOCK_SESSION_JSON,
    )
    mocker.patch.object(Session, "from_json")

    client = LivyClient("http://example.com")
    session = client.get_session(MOCK_SESSION_ID)

    assert session == Session.from_json.return_value
    Session.from_json.assert_called_once_with(MOCK_SESSION_JSON)


def test_create_session(requests_mock, mocker):
    requests_mock.get(
        "http://example.com/version", json={"version": "0.5.0-incubating"}
    )
    requests_mock.post("http://example.com/sessions", json=MOCK_SESSION_JSON)
    mocker.patch.object(Session, "from_json")

    client = LivyClient("http://example.com")
    session = client.create_session(
        SessionKind.PYSPARK,
        proxy_user=MOCK_PROXY_USER,
        spark_conf=MOCK_SPARK_CONF,
        jars=MOCK_JARS,
        py_files=MOCK_PY_FILES,
        files=MOCK_FILES,
        driver_memory=MOCK_DRIVER_MEMORY,
        driver_cores=MOCK_DRIVER_CORES,
        executor_memory=MOCK_EXECUTOR_MEMORY,
        executor_cores=MOCK_EXECUTOR_CORES,
        num_executors=MOCK_NUM_EXECUTORS,
        archives=MOCK_ARCHIVES,
        queue=MOCK_QUEUE,
        name=MOCK_NAME,
    )

    assert session == Session.from_json.return_value
    Session.from_json.assert_called_once_with(MOCK_SESSION_JSON)
    assert requests_mock.last_request.json() == {
        "kind": "pyspark",
        "proxyUser": MOCK_PROXY_USER,
        "conf": MOCK_SPARK_CONF,
        "jars": MOCK_JARS,
        "pyFiles": MOCK_PY_FILES,
        "files": MOCK_FILES,
        "driverMemory": MOCK_DRIVER_MEMORY,
        "driverCores": MOCK_DRIVER_CORES,
        "executorMemory": MOCK_EXECUTOR_MEMORY,
        "executorCores": MOCK_EXECUTOR_CORES,
        "numExecutors": MOCK_NUM_EXECUTORS,
        "archives": MOCK_ARCHIVES,
        "queue": MOCK_QUEUE,
        "name": MOCK_NAME,
    }


def test_delete_session(requests_mock):
    requests_mock.delete(
        f"http://example.com/sessions/{MOCK_SESSION_ID}",
        json={"msg": "deleted"},
    )

    client = LivyClient("http://example.com")
    client.delete_session(MOCK_SESSION_ID)

    assert requests_mock.called


def test_list_statements(requests_mock, mocker):
    requests_mock.get(
        f"http://example.com/sessions/{MOCK_SESSION_ID}/statements",
        json={"statements": [MOCK_STATEMENT_JSON]},
    )
    mocker.patch.object(Statement, "from_json")

    client = LivyClient("http://example.com")
    statements = client.list_statements(MOCK_SESSION_ID)

    assert statements == [Statement.from_json.return_value]
    Statement.from_json.assert_called_once_with(
        MOCK_SESSION_ID, MOCK_STATEMENT_JSON
    )


def test_get_statement(requests_mock, mocker):
    requests_mock.get(
        f"http://example.com/sessions/{MOCK_SESSION_ID}"
        + f"/statements/{MOCK_STATEMENT_ID}",
        json=MOCK_STATEMENT_JSON,
    )
    mocker.patch.object(Statement, "from_json")

    client = LivyClient("http://example.com")
    statement = client.get_statement(MOCK_SESSION_ID, MOCK_STATEMENT_ID)

    assert statement == Statement.from_json.return_value
    Statement.from_json.assert_called_once_with(
        MOCK_SESSION_ID, MOCK_STATEMENT_JSON
    )


def test_create_statement(requests_mock, mocker):
    requests_mock.get(
        "http://example.com/version", json={"version": "0.5.0-incubating"}
    )
    requests_mock.post(
        f"http://example.com/sessions/{MOCK_SESSION_ID}/statements",
        json=MOCK_STATEMENT_JSON,
    )
    mocker.patch.object(Statement, "from_json")

    client = LivyClient("http://example.com")
    statement = client.create_statement(
        MOCK_SESSION_ID, MOCK_CODE, StatementKind.PYSPARK
    )

    assert statement == Statement.from_json.return_value
    Statement.from_json.assert_called_once_with(
        MOCK_SESSION_ID, MOCK_STATEMENT_JSON
    )
    assert requests_mock.last_request.json() == {
        "code": MOCK_CODE,
        "kind": "pyspark",
    }


def test_create_batch(requests_mock, mocker):
    requests_mock.get(
        "http://example.com/version", json={"version": "0.5.0-incubating"}
    )
    requests_mock.post("http://example.com/batches", json=MOCK_BATCH_JSON)
    mocker.patch.object(Batch, "from_json")

    client = LivyClient("http://example.com")
    batch = client.create_batch(
        file=MOCK_BATCH_FILE,
        class_name=MOCK_BATCH_CLASSNAME,
        args=MOCK_BATCH_ARGS,
        proxy_user=MOCK_PROXY_USER,
        jars=MOCK_JARS,
        py_files=MOCK_PY_FILES,
        files=MOCK_FILES,
        driver_memory=MOCK_DRIVER_MEMORY,
        driver_cores=MOCK_DRIVER_CORES,
        executor_memory=MOCK_EXECUTOR_MEMORY,
        executor_cores=MOCK_EXECUTOR_CORES,
        num_executors=MOCK_NUM_EXECUTORS,
        archives=MOCK_ARCHIVES,
        queue=MOCK_QUEUE,
        name=MOCK_NAME,
        spark_conf=MOCK_SPARK_CONF,
    )

    assert batch == Batch.from_json.return_value
    Batch.from_json.assert_called_once_with(MOCK_BATCH_JSON)
    assert requests_mock.last_request.json() == {
        "file": MOCK_BATCH_FILE,
        "proxyUser": MOCK_PROXY_USER,
        "className": MOCK_BATCH_CLASSNAME,
        "args": MOCK_BATCH_ARGS,
        "jars": MOCK_JARS,
        "pyFiles": MOCK_PY_FILES,
        "files": MOCK_FILES,
        "driverMemory": MOCK_DRIVER_MEMORY,
        "driverCores": MOCK_DRIVER_CORES,
        "executorMemory": MOCK_EXECUTOR_MEMORY,
        "executorCores": MOCK_EXECUTOR_CORES,
        "numExecutors": MOCK_NUM_EXECUTORS,
        "archives": MOCK_ARCHIVES,
        "queue": MOCK_QUEUE,
        "name": MOCK_NAME,
        "conf": MOCK_SPARK_CONF,
    }


def test_get_batch(requests_mock, mocker):
    requests_mock.get(
        f"http://example.com/batches/{MOCK_BATCH_ID}",
        json=MOCK_BATCH_JSON,
    )
    mocker.patch.object(Batch, "from_json")

    client = LivyClient("http://example.com")
    batch = client.get_batch(MOCK_BATCH_ID)

    assert batch == Batch.from_json.return_value
    Batch.from_json.assert_called_once_with(MOCK_BATCH_JSON)


def test_get_batch_log(requests_mock, mocker):
    requests_mock.get(
        f"http://example.com/batches/{MOCK_BATCH_ID}/log",
        json=MOCK_BATCH_LOG_JSON,
    )
    mocker.patch.object(BatchLog, "from_json")

    client = LivyClient("http://example.com")
    batch = client.get_batch_log(MOCK_BATCH_ID)

    assert batch == BatchLog.from_json.return_value
    BatchLog.from_json.assert_called_once_with(MOCK_BATCH_LOG_JSON)<|MERGE_RESOLUTION|>--- conflicted
+++ resolved
@@ -28,8 +28,6 @@
 MOCK_BATCH_ARGS = ["--arg1=1", "--arg2=2"]
 MOCK_BATCH_ID = 2398
 MOCK_BATCH_LOG_JSON = {"mock": "batch_log"}
-<<<<<<< HEAD
-=======
 
 
 @pytest.mark.parametrize("verify", [True, False, "my/ca/bundle"])
@@ -42,7 +40,6 @@
 
     [request] = requests_mock.request_history
     assert request.verify is verify
->>>>>>> d4c8e863
 
 
 def test_list_sessions(requests_mock, mocker):
